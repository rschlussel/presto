/*
 * Licensed under the Apache License, Version 2.0 (the "License");
 * you may not use this file except in compliance with the License.
 * You may obtain a copy of the License at
 *
 *     http://www.apache.org/licenses/LICENSE-2.0
 *
 * Unless required by applicable law or agreed to in writing, software
 * distributed under the License is distributed on an "AS IS" BASIS,
 * WITHOUT WARRANTIES OR CONDITIONS OF ANY KIND, either express or implied.
 * See the License for the specific language governing permissions and
 * limitations under the License.
 */
package com.facebook.presto.type;

import com.facebook.presto.operator.scalar.AbstractTestFunctions;
import com.facebook.presto.operator.scalar.TestingRowConstructor;
import com.facebook.presto.spi.PrestoException;
import com.facebook.presto.spi.StandardErrorCode;
import com.facebook.presto.spi.type.SqlTimestamp;
import com.facebook.presto.spi.type.Type;
import com.facebook.presto.sql.analyzer.SemanticException;
import com.google.common.collect.ImmutableList;
import com.google.common.collect.ImmutableMap;
import org.testng.annotations.Test;

import static com.facebook.presto.SessionTestUtils.TEST_SESSION;
import static com.facebook.presto.spi.type.BigintType.BIGINT;
import static com.facebook.presto.spi.type.BooleanType.BOOLEAN;
import static com.facebook.presto.spi.type.DoubleType.DOUBLE;
import static com.facebook.presto.spi.type.SqlDecimal.decimal;
import static com.facebook.presto.spi.type.TypeSignature.parseTypeSignature;
import static com.facebook.presto.spi.type.VarcharType.VARCHAR;
import static com.facebook.presto.type.JsonType.JSON;
import static org.testng.Assert.assertEquals;
import static org.testng.Assert.fail;

public class TestRowOperators
        extends AbstractTestFunctions
{
    public TestRowOperators()
    {
        registerScalar(TestingRowConstructor.class);
    }

    @Test
    public void testRowTypeLookup()
            throws Exception
    {
        functionAssertions.getMetadata().getType(parseTypeSignature("row<bigint>('a')"));
        Type type = functionAssertions.getMetadata().getType(parseTypeSignature("row<bigint>('b')"));
        assertEquals(type.getTypeSignature().getParameters().size(), 1);
        assertEquals(type.getTypeSignature().getParameters().get(0).getNamedTypeSignature().getName(), "b");
    }

    @Test
    public void testRowToJson()
            throws Exception
    {
        assertFunction("CAST(test_row(1, 2) AS JSON)", JSON, "[1,2]");
        assertFunction("CAST(test_row(1, CAST(NULL AS BIGINT)) AS JSON)", JSON, "[1,null]");
        assertFunction("CAST(test_row(1, CAST(2.0 as DOUBLE)) AS JSON)", JSON, "[1,2.0]");
        assertFunction("CAST(test_row(CAST(1.0 as DOUBLE), CAST(2.5 as DOUBLE)) AS JSON)", JSON, "[1.0,2.5]");
        assertFunction("CAST(test_row(CAST(1.0 as DOUBLE), 'kittens') AS JSON)", JSON, "[1.0,\"kittens\"]");
        assertFunction("CAST(test_row(TRUE, FALSE) AS JSON)", JSON, "[true,false]");
        assertFunction("CAST(test_row(from_unixtime(1)) AS JSON)", JSON, "[\"" + new SqlTimestamp(1000, TEST_SESSION.getTimeZoneKey()) + "\"]");
        assertFunction("CAST(test_row(FALSE, ARRAY [1, 2], MAP(ARRAY[1, 3], ARRAY[CAST(2.0 as DOUBLE), CAST(4.0 as DOUBLE)])) AS JSON)", JSON, "[false,[1,2],{\"1\":2.0,\"3\":4.0}]");
        assertFunction("CAST(test_row(1.0, 123123123456.6549876543) AS JSON)", JSON, "[1.0,123123123456.6549876543]");
    }

    @Test
    public void testFieldAccessor()
            throws Exception
    {
        // test_row has both (bigint, double) and (bigint, bigint) so this method is non-deterministic
        // assertFunction("test_row(1, NULL).col1", BIGINT,  null);
        // test_row has both (boolean, boolean) and (boolean, array<bigint>), so this method is non-deterministic
        // assertFunction("test_row(TRUE, NULL).col1", BOOLEAN, null);

        // test_row has both (boolean, boolean) and (boolean, array<bigint>) so this method is non-deterministic
        // assertFunction("test_row(TRUE, NULL).col1", BOOLEAN, null);

        assertFunction("test_row(1, CAST(NULL AS DOUBLE)).col1", DOUBLE, null);
<<<<<<< HEAD
=======
        assertFunction("test_row(TRUE, CAST(NULL AS BOOLEAN)).col1", BOOLEAN, null);
        assertFunction("test_row(TRUE, CAST(NULL AS ARRAY<BIGINT>)).col1", new ArrayType(BIGINT), null);
>>>>>>> 3bad4e66
        assertFunction("test_row(1.0, CAST(NULL AS VARCHAR)).col1", VARCHAR, null);
        assertFunction("test_row(1, 2).col0", BIGINT, 1);
        assertFunction("test_row(1, 'kittens').col1", VARCHAR, "kittens");
        assertFunction("test_row(1, 2).\"col1\"", BIGINT, 2);
        assertFunction("array[test_row(1, 2)][1].col1", BIGINT, 2);
        assertFunction("test_row(FALSE, ARRAY [1, 2], MAP(ARRAY[1, 3], ARRAY[CAST(2.0 as DOUBLE), CAST(4.0 as DOUBLE)])).col1", new ArrayType(BIGINT), ImmutableList.of(1L, 2L));
        assertFunction("test_row(FALSE, ARRAY [1, 2], MAP(ARRAY[1, 3], ARRAY[CAST(2.0 as DOUBLE), CAST(4.0 as DOUBLE)])).col2", new MapType(BIGINT, DOUBLE), ImmutableMap.of(1L, 2.0, 3L, 4.0));
        assertFunction("test_row(DOUBLE '1.0', ARRAY[test_row(31, DOUBLE '4.1'), test_row(32, DOUBLE '4.2')], test_row(3, DOUBLE '4.0')).col1[2].col0", BIGINT, 32);
        assertDecimalFunction("test_row(1.0, 123123123456.6549876543).col0", decimal("1.0"));
        assertDecimalFunction("test_row(1.0, 123123123456.6549876543).col1", decimal("123123123456.6549876543"));
    }

    @Test
    public void testRowEquality()
            throws Exception
    {
        assertFunction("test_row(TIMESTAMP '2001-01-02 03:04:05.321 +07:09', TIMESTAMP '2001-01-02 03:04:05.321 +07:10') = " +
                "test_row(TIMESTAMP '2001-01-02 03:04:05.321 +07:09', TIMESTAMP '2001-01-02 03:04:05.321 +07:10')", BOOLEAN, true);
        assertFunction("test_row(1.0, test_row(TIMESTAMP '2001-01-02 03:04:05.321 +07:09', TIMESTAMP '2001-01-02 03:04:05.321 +07:10')) =" +
                "test_row(1.0, test_row(TIMESTAMP '2001-01-02 03:04:05.321 +07:09', TIMESTAMP '2001-01-02 03:04:05.321 +07:10'))", BOOLEAN, true);
        assertFunction("test_row(CAST(1.0 as DOUBLE), 'kittens') = test_row(CAST(1.0 as DOUBLE), 'kittens')", BOOLEAN, true);
        assertFunction("test_row(1, CAST(2.0 as DOUBLE)) = test_row(1, CAST(2.0 as DOUBLE))", BOOLEAN, true);
        assertFunction("test_row(TRUE, FALSE, TRUE, FALSE) = test_row(TRUE, FALSE, TRUE, FALSE)", BOOLEAN, true);
        assertFunction("test_row(TRUE, FALSE, TRUE, FALSE) = test_row(TRUE, TRUE, TRUE, FALSE)", BOOLEAN, false);
        assertFunction("test_row(1, CAST(2.0 as DOUBLE), TRUE, 'kittens', from_unixtime(1)) = test_row(1, CAST(2.0 as DOUBLE), TRUE, 'kittens', from_unixtime(1))", BOOLEAN, true);

        assertFunction("test_row(1.0, test_row(TIMESTAMP '2001-01-02 03:04:05.321 +07:09', TIMESTAMP '2001-01-02 03:04:05.321 +07:10')) !=" +
                "test_row(1.0, test_row(TIMESTAMP '2001-01-02 03:04:05.321 +07:09', TIMESTAMP '2001-01-02 03:04:05.321 +07:11'))", BOOLEAN, true);
        assertFunction("test_row(TIMESTAMP '2001-01-02 03:04:05.321 +07:09', TIMESTAMP '2001-01-02 03:04:05.321 +07:10') != " +
                "test_row(TIMESTAMP '2001-01-02 03:04:05.321 +07:09', TIMESTAMP '2001-01-02 03:04:05.321 +07:11')", BOOLEAN, true);
        assertFunction("test_row(CAST(1.0 as DOUBLE), 'kittens') != test_row(CAST(1.0 as DOUBLE), 'kittens')", BOOLEAN, false);
        assertFunction("test_row(1, CAST(2.0 as DOUBLE)) != test_row(1, CAST(2.0 as DOUBLE))", BOOLEAN, false);
        assertFunction("test_row(TRUE, FALSE, TRUE, FALSE) != test_row(TRUE, FALSE, TRUE, FALSE)", BOOLEAN, false);
        assertFunction("test_row(TRUE, FALSE, TRUE, FALSE) != test_row(TRUE, TRUE, TRUE, FALSE)", BOOLEAN, true);
        assertFunction("test_row(1, CAST(2.0 as DOUBLE), TRUE, 'kittens', from_unixtime(1)) != test_row(1, CAST(2.0 as DOUBLE), TRUE, 'puppies', from_unixtime(1))", BOOLEAN, true);

        try {
            assertFunction("test_row(cast(cast ('' as varbinary) as hyperloglog)) = test_row(cast(cast ('' as varbinary) as hyperloglog))", BOOLEAN, true);
            fail("hyperloglog is not comparable");
        }
        catch (SemanticException e) {
            if (!e.getMessage().matches("\\Qline 1:55: '=' cannot be applied to row<HyperLogLog>('col0'), row<HyperLogLog>('col0')\\E")) {
                throw e;
            }
            //Expected
        }

        assertFunction("test_row(TRUE, ARRAY [1], MAP(ARRAY[1, 3], ARRAY[CAST(2.0 as DOUBLE), CAST(4.0 as DOUBLE)])) = test_row(TRUE, ARRAY [1, 2], MAP(ARRAY[1, 3], ARRAY[CAST(2.0 as DOUBLE), CAST(4.0 as DOUBLE)]))", BOOLEAN, false);
        assertFunction("test_row(TRUE, ARRAY [1, 2], MAP(ARRAY[1, 3], ARRAY[CAST(2.0 as DOUBLE), CAST(4.0 as DOUBLE)])) = test_row(TRUE, ARRAY [1, 2], MAP(ARRAY[1, 3], ARRAY[CAST(2.0 as DOUBLE), CAST(4.0 as DOUBLE)]))", BOOLEAN, true);

        try {
            assertFunction("test_row(1, CAST(NULL AS BIGINT)) = test_row(1, 2)", BOOLEAN, false);
            fail("ROW comparison not implemented for NULL values");
        }
        catch (PrestoException e) {
            assertEquals(e.getErrorCode().getCode(), StandardErrorCode.NOT_SUPPORTED.toErrorCode().getCode());
        }

        assertFunction("test_row(TRUE, ARRAY [1]) = test_row(TRUE, ARRAY [1])", BOOLEAN, true);
        assertFunction("test_row(TRUE, ARRAY [1]) = test_row(TRUE, ARRAY [1,2])", BOOLEAN, false);
        assertFunction("test_row(CAST(1.0 as DOUBLE), ARRAY [1,2,3], test_row(2,CAST(2.0 as DOUBLE))) = test_row(CAST(1.0 as DOUBLE), ARRAY [1,2,3], test_row(2,CAST(2.0 as DOUBLE)))", BOOLEAN, true);

        assertFunction("test_row(TRUE, ARRAY [1]) != test_row(TRUE, ARRAY [1])", BOOLEAN, false);
        assertFunction("test_row(TRUE, ARRAY [1]) != test_row(TRUE, ARRAY [1,2])", BOOLEAN, true);
        assertFunction("test_row(CAST(1.0 as DOUBLE), ARRAY [1,2,3], test_row(2,CAST(2.0 as DOUBLE))) != test_row(CAST(1.0 as DOUBLE), ARRAY [1,2,3], test_row(1,CAST(2.0 as DOUBLE)))", BOOLEAN, true);

        assertFunction("test_row(1.0, 123123123456.6549876543) = test_row(1.0, 123123123456.6549876543)", BOOLEAN, true);
        assertFunction("test_row(1.0, 123123123456.6549876543) = test_row(1.0, 123123123456.6549876542)", BOOLEAN, false);
        assertFunction("test_row(1.0, 123123123456.6549876543) != test_row(1.0, 123123123456.6549876543)", BOOLEAN, false);
        assertFunction("test_row(1.0, 123123123456.6549876543) != test_row(1.0, 123123123456.6549876542)", BOOLEAN, true);
    }
}<|MERGE_RESOLUTION|>--- conflicted
+++ resolved
@@ -81,11 +81,8 @@
         // assertFunction("test_row(TRUE, NULL).col1", BOOLEAN, null);
 
         assertFunction("test_row(1, CAST(NULL AS DOUBLE)).col1", DOUBLE, null);
-<<<<<<< HEAD
-=======
         assertFunction("test_row(TRUE, CAST(NULL AS BOOLEAN)).col1", BOOLEAN, null);
         assertFunction("test_row(TRUE, CAST(NULL AS ARRAY<BIGINT>)).col1", new ArrayType(BIGINT), null);
->>>>>>> 3bad4e66
         assertFunction("test_row(1.0, CAST(NULL AS VARCHAR)).col1", VARCHAR, null);
         assertFunction("test_row(1, 2).col0", BIGINT, 1);
         assertFunction("test_row(1, 'kittens').col1", VARCHAR, "kittens");
