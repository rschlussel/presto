/*
 * Licensed under the Apache License, Version 2.0 (the "License");
 * you may not use this file except in compliance with the License.
 * You may obtain a copy of the License at
 *
 *     http://www.apache.org/licenses/LICENSE-2.0
 *
 * Unless required by applicable law or agreed to in writing, software
 * distributed under the License is distributed on an "AS IS" BASIS,
 * WITHOUT WARRANTIES OR CONDITIONS OF ANY KIND, either express or implied.
 * See the License for the specific language governing permissions and
 * limitations under the License.
 */
package com.facebook.presto.operator.scalar;

<<<<<<< HEAD
import com.facebook.presto.metadata.BoundVariables;
import com.facebook.presto.metadata.FunctionRegistry;
import com.facebook.presto.metadata.SqlScalarFunction;
=======
import com.facebook.presto.metadata.OperatorType;
import com.facebook.presto.operator.Description;
>>>>>>> 3bad4e66
import com.facebook.presto.operator.aggregation.TypedSet;
import com.facebook.presto.spi.block.Block;
import com.facebook.presto.spi.block.BlockBuilder;
import com.facebook.presto.spi.block.BlockBuilderStatus;
import com.facebook.presto.spi.type.StandardTypes;
import com.facebook.presto.spi.type.Type;
import com.facebook.presto.type.SqlType;
import it.unimi.dsi.fastutil.longs.LongOpenHashSet;
import it.unimi.dsi.fastutil.longs.LongSet;

import java.lang.invoke.MethodHandle;

import static com.facebook.presto.spi.type.BigintType.BIGINT;

@ScalarFunction("array_distinct")
@Description("Remove duplicate values from the given array")
public final class ArrayDistinctFunction
{
    private ArrayDistinctFunction() {}

<<<<<<< HEAD
    public ArrayDistinctFunction()
    {
        super(FUNCTION_NAME, ImmutableList.of(comparableTypeParameter("E")), ImmutableList.of(), "array(E)", ImmutableList.of("array(E)"));
    }

    @Override
    public boolean isHidden()
    {
        return false;
    }

    @Override
    public boolean isDeterministic()
    {
        return true;
    }

    @Override
    public String getDescription()
    {
        return "Remove duplicate values from the given array";
    }

    @Override
    public ScalarFunctionImplementation specialize(BoundVariables boundVariables, int arity, TypeManager typeManager, FunctionRegistry functionRegistry)
    {
        checkArgument(boundVariables.getTypeVariables().size() == 1, format("%s expects only one argument", FUNCTION_NAME));
        Type type = boundVariables.getTypeVariable("E");
        MethodHandle methodHandle = METHOD_HANDLE.bindTo(type);
        return new ScalarFunctionImplementation(false, ImmutableList.of(false), methodHandle, isDeterministic());
    }

    public static Block distinct(Type type, Block array)
=======
    @TypeParameter("E")
    @SqlType("array(E)")
    public static Block distinct(
            @OperatorDependency(operator = OperatorType.EQUAL, returnType = StandardTypes.BOOLEAN, argumentTypes = {"E", "E"}) MethodHandle equals,
            @TypeParameter("E") Type type,
            @SqlType("array(E)") Block array)
>>>>>>> 3bad4e66
    {
        if (array.getPositionCount() < 2) {
            return array;
        }

        if (array.getPositionCount() == 2) {
            if (type.equalTo(array, 0, array, 1)) {
                return array.getSingleValueBlock(0);
            }
            else {
                return array;
            }
        }

        TypedSet typedSet = new TypedSet(type, array.getPositionCount());
        BlockBuilder distinctElementBlockBuilder = type.createBlockBuilder(new BlockBuilderStatus(), array.getPositionCount());
        for (int i = 0; i < array.getPositionCount(); i++) {
            if (!typedSet.contains(array, i)) {
                typedSet.add(array, i);
                type.appendTo(array, i, distinctElementBlockBuilder);
            }
        }

        return distinctElementBlockBuilder.build();
    }

    @SqlType("array(bigint)")
    public static Block bigintDistinct(@SqlType("array(bigint)") Block array)
    {
        if (array.getPositionCount() == 0) {
            return array;
        }

        boolean containsNull = false;
        LongSet set = new LongOpenHashSet(array.getPositionCount());
        BlockBuilder distinctElementBlockBuilder = BIGINT.createBlockBuilder(new BlockBuilderStatus(), array.getPositionCount());
        for (int i = 0; i < array.getPositionCount(); i++) {
            if (!containsNull && array.isNull(i)) {
                containsNull = true;
                distinctElementBlockBuilder.appendNull();
                continue;
            }
            long value = BIGINT.getLong(array, i);
            if (set.add(value)) {
                BIGINT.writeLong(distinctElementBlockBuilder, value);
            }
        }

        return distinctElementBlockBuilder.build();
    }
}<|MERGE_RESOLUTION|>--- conflicted
+++ resolved
@@ -13,14 +13,8 @@
  */
 package com.facebook.presto.operator.scalar;
 
-<<<<<<< HEAD
-import com.facebook.presto.metadata.BoundVariables;
-import com.facebook.presto.metadata.FunctionRegistry;
-import com.facebook.presto.metadata.SqlScalarFunction;
-=======
 import com.facebook.presto.metadata.OperatorType;
 import com.facebook.presto.operator.Description;
->>>>>>> 3bad4e66
 import com.facebook.presto.operator.aggregation.TypedSet;
 import com.facebook.presto.spi.block.Block;
 import com.facebook.presto.spi.block.BlockBuilder;
@@ -41,48 +35,12 @@
 {
     private ArrayDistinctFunction() {}
 
-<<<<<<< HEAD
-    public ArrayDistinctFunction()
-    {
-        super(FUNCTION_NAME, ImmutableList.of(comparableTypeParameter("E")), ImmutableList.of(), "array(E)", ImmutableList.of("array(E)"));
-    }
-
-    @Override
-    public boolean isHidden()
-    {
-        return false;
-    }
-
-    @Override
-    public boolean isDeterministic()
-    {
-        return true;
-    }
-
-    @Override
-    public String getDescription()
-    {
-        return "Remove duplicate values from the given array";
-    }
-
-    @Override
-    public ScalarFunctionImplementation specialize(BoundVariables boundVariables, int arity, TypeManager typeManager, FunctionRegistry functionRegistry)
-    {
-        checkArgument(boundVariables.getTypeVariables().size() == 1, format("%s expects only one argument", FUNCTION_NAME));
-        Type type = boundVariables.getTypeVariable("E");
-        MethodHandle methodHandle = METHOD_HANDLE.bindTo(type);
-        return new ScalarFunctionImplementation(false, ImmutableList.of(false), methodHandle, isDeterministic());
-    }
-
-    public static Block distinct(Type type, Block array)
-=======
     @TypeParameter("E")
     @SqlType("array(E)")
     public static Block distinct(
             @OperatorDependency(operator = OperatorType.EQUAL, returnType = StandardTypes.BOOLEAN, argumentTypes = {"E", "E"}) MethodHandle equals,
             @TypeParameter("E") Type type,
             @SqlType("array(E)") Block array)
->>>>>>> 3bad4e66
     {
         if (array.getPositionCount() < 2) {
             return array;
